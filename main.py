"""
This file implements Formula 6 (Expected value of our holdings at end of our investment horizon)
and compares different choices of parameters
    - sigma: idiosyncratic risk (currently held at 20%)
    - t_h: expected lifetime of investment (currently held at 5 years)
    - ror: current manager rate of return (currently held at 6%)
    - r_prime: alternative manager rate of return
    - p_naught: current fund's value at time t=0
    - p_tau: value of the high water NAV
    - f: fee payment (currently held at 20%)
"""

import numpy as np
from scipy.stats import norm
import matplotlib.pyplot as plt


def calculate_expected_value(sigma: float, t_h: int, ror: float, p_naught: float, p_tau: float, fee: float) -> float:
    """ Calculate expected value of holdings at time t = t_h. Parameters defined in documentation.
    """
    nav = p_naught * np.exp(ror * t_h)
    fee_payment = calculate_fees(sigma, t_h, ror, p_naught, p_tau, fee)

    expected_value = nav - fee_payment
    # print(f'Expected value (approach 1): {expected_value}')
    return expected_value


def calculate_fees(sigma: float, t_h: int, ror: float, p_naught: float, p_tau: float, fee: float) -> float:
    N = norm.cdf  # define a normal distribution

    d_pos_numerator = np.log(p_naught / p_tau) + t_h * (ror + sigma ** 2 / 2)
    d_pos = d_pos_numerator / (sigma * np.sqrt(t_h))

    d_neg_numerator = np.log(p_naught / p_tau) + t_h * (ror - sigma ** 2 / 2)
    d_neg = d_neg_numerator / (sigma * np.sqrt(t_h))

    fee_payment = fee * (N(d_pos) * p_naught * np.exp(ror * t_h) - N(d_neg) * p_tau)
    return max(fee_payment, 0.0)


def numerical_simulation(num_simulations: int, sigma: float, delta_t: float,
                         ror: float, p_naught: float, p_tau: float, fee: float) -> float:
    fees = []
    terminal_values = []
    nav_naught = p_naught * np.exp(ror * delta_t)
    total_crystallization_periods = int(5 / delta_t)  # holding t_h at 5 years... can make this another variable

    for _ in range(num_simulations):  # number of paths
        curr_high_watermark = nav_naught
        curr_nav = nav_naught
        for _ in range(1, total_crystallization_periods):  # iterations for one path
            normal_rv = np.random.normal()
            exponential_term = delta_t * (ror - sigma ** 2 / 2) + (normal_rv * sigma * np.sqrt(delta_t))
            new_nav = curr_nav * np.exp(exponential_term)
            if new_nav > curr_high_watermark:
                curr_high_watermark = new_nav
            curr_nav = new_nav

        path_fee = fee * max(curr_high_watermark - p_tau, 0.0)
        fees.append(path_fee)
        terminal_values.append(curr_nav)

    average_fee = sum(fees) / len(fees)
    avg_terminal_value = sum(terminal_values) / len(terminal_values)
    avg_expected_value = avg_terminal_value - average_fee
    # print(f'Average expected value: {avg_expected_value}')
    return avg_expected_value


if __name__ == '__main__':
    sigma = .400
<<<<<<< HEAD
    t_h = 5
=======
    t_h = 1
>>>>>>> 4de67a21
    r = 0.05
    p_naught = 100
    fee = 0.20

<<<<<<< HEAD
    delta_t = 0.25
    p_tau = 180
    ror_primes = np.linspace(start=r, stop=0.10, num=20)  # a range of r'

    alternative_values = [calculate_expected_value(sigma, t_h, ror, p_naught, p_naught, fee) for ror in ror_primes]
    alt_sim_values = [numerical_simulation(10000, sigma, delta_t, ror, p_naught, p_naught, fee) for ror in ror_primes]
    current_manager_value = calculate_expected_value(sigma, t_h, r, p_naught, p_tau, fee)

    plt.plot(ror_primes, alternative_values, label='alternative manager, approach 1')
    plt.plot(ror_primes, alt_sim_values, label='alternative manager, approach 2')
    plt.axhline(current_manager_value, color='r', linestyle='-', label='current manager expected value')
=======
    p_tau1 = 120
    p_tau2 = 180
    ror_primes = np.linspace(start=r, stop=0.10, num=20)  # a range of r'

    alternative_values = [calculate_expected_value(sigma, t_h, ror, p_naught, p_naught, fee) for ror in ror_primes]
    cm1 = calculate_expected_value(sigma, t_h, r, p_naught, p_tau1, fee)
    cm2 = calculate_expected_value(sigma, t_h, r, p_naught, p_tau2, fee)
#    print(cm2-cm1)
    current_manager_values1 = [cm1 for ror in ror_primes]
    current_manager_values2 = [cm2 for ror in ror_primes]

    plt.title(r'Comparison for $T_H=%i$' %t_h + ', $\sigma=%1.1f$' %sigma)
    plt.plot(ror_primes, alternative_values, label='alternative manager')
    plt.plot(ror_primes, current_manager_values1, color ='r',label=r'current manager, $P_\tau=120$')
    plt.plot(ror_primes, current_manager_values2, color ='g',label=r'current manager, $P_\tau=180$')
#    plt.axhline(current_manager_value, color='r', linestyle='-', label='current manager expected value')
>>>>>>> 4de67a21
    plt.xlabel(r'$r^\prime$')
    plt.ylabel('Expected value')
    plt.legend()
    plt.show()<|MERGE_RESOLUTION|>--- conflicted
+++ resolved
@@ -22,7 +22,6 @@
     fee_payment = calculate_fees(sigma, t_h, ror, p_naught, p_tau, fee)
 
     expected_value = nav - fee_payment
-    # print(f'Expected value (approach 1): {expected_value}')
     return expected_value
 
 
@@ -70,28 +69,11 @@
 
 if __name__ == '__main__':
     sigma = .400
-<<<<<<< HEAD
-    t_h = 5
-=======
     t_h = 1
->>>>>>> 4de67a21
     r = 0.05
     p_naught = 100
     fee = 0.20
 
-<<<<<<< HEAD
-    delta_t = 0.25
-    p_tau = 180
-    ror_primes = np.linspace(start=r, stop=0.10, num=20)  # a range of r'
-
-    alternative_values = [calculate_expected_value(sigma, t_h, ror, p_naught, p_naught, fee) for ror in ror_primes]
-    alt_sim_values = [numerical_simulation(10000, sigma, delta_t, ror, p_naught, p_naught, fee) for ror in ror_primes]
-    current_manager_value = calculate_expected_value(sigma, t_h, r, p_naught, p_tau, fee)
-
-    plt.plot(ror_primes, alternative_values, label='alternative manager, approach 1')
-    plt.plot(ror_primes, alt_sim_values, label='alternative manager, approach 2')
-    plt.axhline(current_manager_value, color='r', linestyle='-', label='current manager expected value')
-=======
     p_tau1 = 120
     p_tau2 = 180
     ror_primes = np.linspace(start=r, stop=0.10, num=20)  # a range of r'
@@ -108,7 +90,6 @@
     plt.plot(ror_primes, current_manager_values1, color ='r',label=r'current manager, $P_\tau=120$')
     plt.plot(ror_primes, current_manager_values2, color ='g',label=r'current manager, $P_\tau=180$')
 #    plt.axhline(current_manager_value, color='r', linestyle='-', label='current manager expected value')
->>>>>>> 4de67a21
     plt.xlabel(r'$r^\prime$')
     plt.ylabel('Expected value')
     plt.legend()
